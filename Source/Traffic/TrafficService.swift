--- conflicted
+++ resolved
@@ -414,15 +414,9 @@
 			AirMap.logger.error(TrafficService.self, "Failed to parse JSON message")
 			return
 		}
-<<<<<<< HEAD
         
 		let traffic = Mapper<AirMapTraffic>().mapArray(JSONArray: trafficArray)
         
-=======
-		
-		let traffic = Mapper<AirMapTraffic>().mapArray(JSONArray: trafficArray)
-
->>>>>>> 1eebbac1
 		delegate?.airMapTrafficServiceDidReceive?(jsonString)
 
 		let receivedTraffic = traffic.map { t -> AirMapTraffic in
