//
//  AirMapLoginWithCodeViewController.swift
//  Pods
//
//  Created by Rocky Demoff on 3/3/17.
//
//

import Foundation

import RxSwift
import RxCocoa

open class AirMapLoginWithCodeViewController: UITableViewController, AnalyticsTrackable {
    
    public var screenName = "SMS Login - Verify Code"
    var phoneNumber:String!
    
    @IBOutlet var submitButton: UIButton!
    @IBOutlet weak var smsCode: UITextField!
    @IBOutlet weak var smsTextField: UITextField!
    
    fileprivate let disposeBag = DisposeBag()
    fileprivate let activityIndicator = ActivityTracker()
    
    override open func viewDidLoad() {
        super.viewDidLoad()
        
        setupBindings()
        smsCode.becomeFirstResponder()
    }
    
    override open func viewDidAppear(_ animated: Bool) {
        super.viewDidAppear(animated)
        
        trackView()
    }
    
    override open var canBecomeFirstResponder : Bool {
        
        return true
    }
    
    override open var inputAccessoryView: UIView? {
        
        return submitButton
    }
    
    fileprivate func setupBindings() {
        
        smsTextField.rx.text.asObservable()
<<<<<<< HEAD
            .map { $0?.characters.count == Config.AirMapApi.smsCodeLength }
=======
            .map { $0?.count == Constants.AirMapApi.smsCodeLength }
>>>>>>> 1f5dc2e5
            .bind(to: submitButton.rx.isEnabled)
            .disposed(by: disposeBag)
        
        activityIndicator.asObservable()
            .throttle(0.25, scheduler: MainScheduler.instance)
            .distinctUntilChanged()
            .bind(to: rx_loading)
            .disposed(by: disposeBag)
    }
    
    @IBAction func submitSMSCode() {
        
        trackEvent(.tap, label: "Submit Button")
        smsCode.resignFirstResponder()
		
//        AirMap.rx.performLoginWithCode(phoneNumber: phoneNumber, code: smsTextField.text!)
//            .trackActivity(activityIndicator)
//            .subscribe(onNext: { [unowned self] _ in
//                self.didAuthenticate()
//            }, onError: { [unowned self] error in
//                self.trackEvent(.save, label: "Error", value: NSNumber(value: (error as NSError).code))
//                self.didFailToAuthenticate(error as! Auth0Error)
//            }, onCompleted: {
//                self.trackEvent(.save, label: "Success")
//            })
//            .disposed(by: disposeBag)
        
    }
    
    fileprivate func didAuthenticate() {
        
        let nav = navigationController as! AirMapSMSLoginNavController
        nav.smsLoginDelegate?.smsLoginDidAuthenticate()

    }
    
    fileprivate func didFailToAuthenticate(_ error:Auth0Error) {
        
        let nav = navigationController as! AirMapSMSLoginNavController
        nav.smsLoginDelegate?.smsLogindidFailToAuthenticate(error: error)
        
    }
    
}<|MERGE_RESOLUTION|>--- conflicted
+++ resolved
@@ -49,11 +49,7 @@
     fileprivate func setupBindings() {
         
         smsTextField.rx.text.asObservable()
-<<<<<<< HEAD
-            .map { $0?.characters.count == Config.AirMapApi.smsCodeLength }
-=======
             .map { $0?.count == Constants.AirMapApi.smsCodeLength }
->>>>>>> 1f5dc2e5
             .bind(to: submitButton.rx.isEnabled)
             .disposed(by: disposeBag)
         
